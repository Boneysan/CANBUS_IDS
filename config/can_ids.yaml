<<<<<<< HEAD
# CAN-IDS Main Configuration File
# System settings
log_level: INFO
interface: can0
bustype: socketcan

# Detection settings
rules_file: config/rules.yaml
ml_threshold: 0.75
detection_modes:
  - rule_based
  - ml_based

# Alert settings
alerts:
  log_file: logs/alerts.json
  console_output: true
  email_alerts: false
  email_recipients:
    - security@example.com
  rate_limit: 10  # Max alerts per second
  
# Capture settings
capture:
  buffer_size: 1000
  pcap_enabled: true
  pcap_directory: data/raw/
  pcap_rotation_size: 100MB

# ML settings
ml_model:
  path: data/models/anomaly_detector.pkl
  retrain_interval: 86400  # 24 hours in seconds
  auto_update: false

# Enhanced ML Detection with Multi-Stage Pipeline
ml_detection:
  enable_multistage: true
  
  # Multi-stage settings
  multistage:
    models_dir: "models"
    enable_adaptive_gating: true
    enable_load_shedding: true
    max_stage3_load: 0.15  # Limit Stage 3 to 15% for Pi4 optimization
    enable_vehicle_calibration: false  # Disable until vehicle detection is stable
    
    # Stage thresholds
    stage1_threshold: 0.0
    stage2_threshold: 0.5  
    stage3_threshold: 0.7
    
    # Performance monitoring
    enable_performance_monitoring: true
    stats_window_size: 1000
  
  # Fallback single-stage settings (if multistage fails)
  fallback:
    model_type: "isolation_forest"
    contamination: 0.02
    feature_window: 100

# Performance settings
performance:
  max_cpu_percent: 80
  max_memory_mb: 500
  processing_threads: 2

# Resource monitoring
monitoring:
  enabled: false  # Enable for production monitoring
  sample_interval: 10.0  # Seconds between samples
  log_interval: 60.0  # Seconds between log writes
  log_file: logs/metrics.log
  console_output: false  # Print metrics to console
  enable_alerts: true  # Alert on threshold violations
  thresholds:
    cpu_percent: 80.0
    memory_percent: 85.0
    cpu_temp_celsius: 75.0
    cpu_temp_critical: 80.0
=======
# CAN-IDS Main Configuration File
# System settings
log_level: INFO
interface: can0
bustype: socketcan

# Detection settings
rules_file: config/rules.yaml
ml_threshold: 0.75
detection_modes:
  - rule_based
  # - ml_based  # Temporarily disabled - models need to be retrained in CANBUS_IDS context
  # See docs/ML_MODEL_ISSUE.md for details

# Alert settings
alerts:
  log_file: logs/alerts.json
  console_output: true
  email_alerts: false
  email_recipients:
    - security@example.com
  rate_limit: 10  # Max alerts per second
  
# Capture settings
capture:
  buffer_size: 1000
  pcap_enabled: true
  pcap_directory: data/raw/
  pcap_rotation_size: 100MB

# ML settings
ml_model:
  path: data/models/aggressive_load_shedding.joblib  # Optimized multi-stage pipeline
  # Alternative models available:
  # - adaptive_weighted_detector.joblib (95.9% recall, 100% precision - BEST ACCURACY)
  # - enhanced_detector.joblib (with 13 CAN-specific features)
  contamination: 0.20  # Tuned for higher recall (was 0.02)
  retrain_interval: 86400  # 24 hours in seconds
  auto_update: false

# Enhanced ML Detection with Multi-Stage Pipeline
ml_detection:
  enable_multistage: true
  
  # Multi-stage settings
  multistage:
    models_dir: "models"
    enable_adaptive_gating: true
    enable_load_shedding: true
    max_stage3_load: 0.15  # Limit Stage 3 to 15% for Pi4 optimization
    enable_vehicle_calibration: false  # Disable until vehicle detection is stable
    
    # Stage thresholds
    stage1_threshold: 0.0
    stage2_threshold: 0.5  
    stage3_threshold: 0.7
    
    # Performance monitoring
    enable_performance_monitoring: true
    stats_window_size: 1000
  
  # Fallback single-stage settings (if multistage fails)
  fallback:
    model_type: "isolation_forest"
    contamination: 0.02
    feature_window: 100

# Performance settings
performance:
  max_cpu_percent: 80
  max_memory_mb: 500
  processing_threads: 2
>>>>>>> dfe320f0
<|MERGE_RESOLUTION|>--- conflicted
+++ resolved
@@ -1,156 +1,72 @@
-<<<<<<< HEAD
-# CAN-IDS Main Configuration File
-# System settings
-log_level: INFO
-interface: can0
-bustype: socketcan
-
-# Detection settings
-rules_file: config/rules.yaml
-ml_threshold: 0.75
-detection_modes:
-  - rule_based
-  - ml_based
-
-# Alert settings
-alerts:
-  log_file: logs/alerts.json
-  console_output: true
-  email_alerts: false
-  email_recipients:
-    - security@example.com
-  rate_limit: 10  # Max alerts per second
-  
-# Capture settings
-capture:
-  buffer_size: 1000
-  pcap_enabled: true
-  pcap_directory: data/raw/
-  pcap_rotation_size: 100MB
-
-# ML settings
-ml_model:
-  path: data/models/anomaly_detector.pkl
-  retrain_interval: 86400  # 24 hours in seconds
-  auto_update: false
-
-# Enhanced ML Detection with Multi-Stage Pipeline
-ml_detection:
-  enable_multistage: true
-  
-  # Multi-stage settings
-  multistage:
-    models_dir: "models"
-    enable_adaptive_gating: true
-    enable_load_shedding: true
-    max_stage3_load: 0.15  # Limit Stage 3 to 15% for Pi4 optimization
-    enable_vehicle_calibration: false  # Disable until vehicle detection is stable
-    
-    # Stage thresholds
-    stage1_threshold: 0.0
-    stage2_threshold: 0.5  
-    stage3_threshold: 0.7
-    
-    # Performance monitoring
-    enable_performance_monitoring: true
-    stats_window_size: 1000
-  
-  # Fallback single-stage settings (if multistage fails)
-  fallback:
-    model_type: "isolation_forest"
-    contamination: 0.02
-    feature_window: 100
-
-# Performance settings
-performance:
-  max_cpu_percent: 80
-  max_memory_mb: 500
-  processing_threads: 2
-
-# Resource monitoring
-monitoring:
-  enabled: false  # Enable for production monitoring
-  sample_interval: 10.0  # Seconds between samples
-  log_interval: 60.0  # Seconds between log writes
-  log_file: logs/metrics.log
-  console_output: false  # Print metrics to console
-  enable_alerts: true  # Alert on threshold violations
-  thresholds:
-    cpu_percent: 80.0
-    memory_percent: 85.0
-    cpu_temp_celsius: 75.0
-    cpu_temp_critical: 80.0
-=======
-# CAN-IDS Main Configuration File
-# System settings
-log_level: INFO
-interface: can0
-bustype: socketcan
-
-# Detection settings
-rules_file: config/rules.yaml
-ml_threshold: 0.75
-detection_modes:
-  - rule_based
-  # - ml_based  # Temporarily disabled - models need to be retrained in CANBUS_IDS context
-  # See docs/ML_MODEL_ISSUE.md for details
-
-# Alert settings
-alerts:
-  log_file: logs/alerts.json
-  console_output: true
-  email_alerts: false
-  email_recipients:
-    - security@example.com
-  rate_limit: 10  # Max alerts per second
-  
-# Capture settings
-capture:
-  buffer_size: 1000
-  pcap_enabled: true
-  pcap_directory: data/raw/
-  pcap_rotation_size: 100MB
-
-# ML settings
-ml_model:
-  path: data/models/aggressive_load_shedding.joblib  # Optimized multi-stage pipeline
-  # Alternative models available:
-  # - adaptive_weighted_detector.joblib (95.9% recall, 100% precision - BEST ACCURACY)
-  # - enhanced_detector.joblib (with 13 CAN-specific features)
-  contamination: 0.20  # Tuned for higher recall (was 0.02)
-  retrain_interval: 86400  # 24 hours in seconds
-  auto_update: false
-
-# Enhanced ML Detection with Multi-Stage Pipeline
-ml_detection:
-  enable_multistage: true
-  
-  # Multi-stage settings
-  multistage:
-    models_dir: "models"
-    enable_adaptive_gating: true
-    enable_load_shedding: true
-    max_stage3_load: 0.15  # Limit Stage 3 to 15% for Pi4 optimization
-    enable_vehicle_calibration: false  # Disable until vehicle detection is stable
-    
-    # Stage thresholds
-    stage1_threshold: 0.0
-    stage2_threshold: 0.5  
-    stage3_threshold: 0.7
-    
-    # Performance monitoring
-    enable_performance_monitoring: true
-    stats_window_size: 1000
-  
-  # Fallback single-stage settings (if multistage fails)
-  fallback:
-    model_type: "isolation_forest"
-    contamination: 0.02
-    feature_window: 100
-
-# Performance settings
-performance:
-  max_cpu_percent: 80
-  max_memory_mb: 500
-  processing_threads: 2
->>>>>>> dfe320f0
+# CAN-IDS Main Configuration File
+# System settings
+log_level: INFO
+interface: can0
+bustype: socketcan
+
+# Detection settings
+rules_file: config/rules.yaml
+ml_threshold: 0.75
+detection_modes:
+  - rule_based
+  # - ml_based  # Temporarily disabled - models need to be retrained in CANBUS_IDS context
+  # See docs/ML_MODEL_ISSUE.md for details
+
+# Alert settings
+alerts:
+  log_file: logs/alerts.json
+  console_output: true
+  email_alerts: false
+  email_recipients:
+    - security@example.com
+  rate_limit: 10  # Max alerts per second
+  
+# Capture settings
+capture:
+  buffer_size: 1000
+  pcap_enabled: true
+  pcap_directory: data/raw/
+  pcap_rotation_size: 100MB
+
+# ML settings
+ml_model:
+  path: data/models/aggressive_load_shedding.joblib  # Optimized multi-stage pipeline
+  # Alternative models available:
+  # - adaptive_weighted_detector.joblib (95.9% recall, 100% precision - BEST ACCURACY)
+  # - enhanced_detector.joblib (with 13 CAN-specific features)
+  contamination: 0.20  # Tuned for higher recall (was 0.02)
+  retrain_interval: 86400  # 24 hours in seconds
+  auto_update: false
+
+# Enhanced ML Detection with Multi-Stage Pipeline
+ml_detection:
+  enable_multistage: true
+  
+  # Multi-stage settings
+  multistage:
+    models_dir: "models"
+    enable_adaptive_gating: true
+    enable_load_shedding: true
+    max_stage3_load: 0.15  # Limit Stage 3 to 15% for Pi4 optimization
+    enable_vehicle_calibration: false  # Disable until vehicle detection is stable
+    
+    # Stage thresholds
+    stage1_threshold: 0.0
+    stage2_threshold: 0.5  
+    stage3_threshold: 0.7
+    
+    # Performance monitoring
+    enable_performance_monitoring: true
+    stats_window_size: 1000
+  
+  # Fallback single-stage settings (if multistage fails)
+  fallback:
+    model_type: "isolation_forest"
+    contamination: 0.02
+    feature_window: 100
+
+# Performance settings
+performance:
+  max_cpu_percent: 80
+  max_memory_mb: 500
+  processing_threads: 2